import Foundation

public struct Color: Sendable {
<<<<<<< HEAD
    private let source: Source

    init(red: Double, green: Double, blue: Double, alpha: Double = 1.0) {
        source = .components(red: red, green: green, blue: blue, alpha: alpha)
    }

    func withAlphaComponent(_ alpha: Double) -> Color {
        switch source {
=======
    private let value: Value

    init(red: Double, green: Double, blue: Double, alpha: Double = 1.0) {
        value = .components(red: red, green: green, blue: blue, alpha: alpha)
    }

    func withAlphaComponent(_ alpha: Double) -> Color {
        switch value {
>>>>>>> 9dba7836
        case .components (let red, let green, let blue, _):
            Color(red: red, green: green, blue: blue, alpha: alpha)
        case .named (let name, _):
            Color(name: name, alpha: alpha)
        }
    }
}

internal extension Color {
<<<<<<< HEAD
    enum Source {
=======
    enum Value {
>>>>>>> 9dba7836
        case components (red: Double, green: Double, blue: Double, alpha: Double)
        case named (String, alpha: Double)

        var parameters: Invocation.Parameters {
            switch self {
            case .components (let red, let green, let blue, let alpha):
                ["c": [red, green, blue, alpha]]
            case .named (let name, let alpha):
                ["c": name, "alpha": alpha]
            }
        }
    }

    init(name: String, alpha: Double = 1.0) {
<<<<<<< HEAD
        source = .named(name, alpha: alpha)
    }

    var invocation: Invocation {
        Invocation(name: "color", parameters: source.parameters)
=======
        value = .named(name, alpha: alpha)
    }

    var invocation: Invocation {
        Invocation(name: "color", parameters: value.parameters)
>>>>>>> 9dba7836
    }
}

public extension Color {
    static let lavender = Color(name: "lavender")
    static let thistle = Color(name: "thistle")
    static let plum = Color(name: "plum")
    static let violet = Color(name: "violet")
    static let orchid = Color(name: "orchid")
    static let fuchsia = Color(name: "fuchsia")
    static let magenta = Color(name: "magenta")
    static let mediumOrchid = Color(name: "mediumOrchid")
    static let mediumPurple = Color(name: "mediumPurple")
    static let blueViolet = Color(name: "blueViolet")
    static let darkViolet = Color(name: "darkViolet")
    static let darkOrchid = Color(name: "darkOrchid")
    static let darkMagenta = Color(name: "darkMagenta")
    static let purple = Color(name: "purple")
    static let indigo = Color(name: "indigo")
    static let darkSlateBlue = Color(name: "darkSlateBlue")
    static let slateBlue = Color(name: "slateBlue")
    static let mediumSlateBlue = Color(name: "mediumSlateBlue")
    static let pink = Color(name: "pink")
    static let lightPink = Color(name: "lightPink")
    static let hotPink = Color(name: "hotPink")
    static let deepPink = Color(name: "deepPink")
    static let mediumVioletRed = Color(name: "mediumVioletRed")
    static let paleVioletRed = Color(name: "paleVioletRed")
    static let aqua = Color(name: "aqua")
    static let cyan = Color(name: "cyan")
    static let lightCyan = Color(name: "lightCyan")
    static let paleTurquoise = Color(name: "paleTurquoise")
    static let aquamarine = Color(name: "aquamarine")
    static let turquoise = Color(name: "turquoise")
    static let mediumTurquoise = Color(name: "mediumTurquoise")
    static let darkTurquoise = Color(name: "darkTurquoise")
    static let cadetBlue = Color(name: "cadetBlue")
    static let steelBlue = Color(name: "steelBlue")
    static let lightSteelBlue = Color(name: "lightSteelBlue")
    static let powderBlue = Color(name: "powderBlue")
    static let lightBlue = Color(name: "lightBlue")
    static let skyBlue = Color(name: "skyBlue")
    static let lightSkyBlue = Color(name: "lightSkyBlue")
    static let deepSkyBlue = Color(name: "deepSkyBlue")
    static let dodgerBlue = Color(name: "dodgerBlue")
    static let cornflowerBlue = Color(name: "cornflowerBlue")
    static let royalBlue = Color(name: "royalBlue")
    static let blue = Color(name: "blue")
    static let mediumBlue = Color(name: "mediumBlue")
    static let darkBlue = Color(name: "darkBlue")
    static let navy = Color(name: "navy")
    static let midnightBlue = Color(name: "midnightBlue")
    static let indianRed = Color(name: "indianRed")
    static let lightCoral = Color(name: "lightCoral")
    static let salmon = Color(name: "salmon")
    static let darkSalmon = Color(name: "darkSalmon")
    static let lightSalmon = Color(name: "lightSalmon")
    static let red = Color(name: "red")
    static let crimson = Color(name: "crimson")
    static let fireBrick = Color(name: "fireBrick")
    static let darkRed = Color(name: "darkRed")
    static let greenYellow = Color(name: "greenYellow")
    static let chartreuse = Color(name: "chartreuse")
    static let lawnGreen = Color(name: "lawnGreen")
    static let lime = Color(name: "lime")
    static let limeGreen = Color(name: "limeGreen")
    static let paleGreen = Color(name: "paleGreen")
    static let lightGreen = Color(name: "lightGreen")
    static let mediumSpringGreen = Color(name: "mediumSpringGreen")
    static let springGreen = Color(name: "springGreen")
    static let mediumSeaGreen = Color(name: "mediumSeaGreen")
    static let seaGreen = Color(name: "seaGreen")
    static let forestGreen = Color(name: "forestGreen")
    static let green = Color(name: "green")
    static let darkGreen = Color(name: "darkGreen")
    static let yellowGreen = Color(name: "yellowGreen")
    static let oliveDrab = Color(name: "oliveDrab")
    static let olive = Color(name: "olive")
    static let darkOliveGreen = Color(name: "darkOliveGreen")
    static let mediumAquamarine = Color(name: "mediumAquamarine")
    static let darkSeaGreen = Color(name: "darkSeaGreen")
    static let lightSeaGreen = Color(name: "lightSeaGreen")
    static let darkCyan = Color(name: "darkCyan")
    static let teal = Color(name: "teal")
    static let coral = Color(name: "coral")
    static let tomato = Color(name: "tomato")
    static let orangeRed = Color(name: "orangeRed")
    static let darkOrange = Color(name: "darkOrange")
    static let orange = Color(name: "orange")
    static let gold = Color(name: "gold")
    static let yellow = Color(name: "yellow")
    static let lightYellow = Color(name: "lightYellow")
    static let lemonChiffon = Color(name: "lemonChiffon")
    static let lightGoldenrodYellow = Color(name: "lightGoldenrodYellow")
    static let papayaWhip = Color(name: "papayaWhip")
    static let moccasin = Color(name: "moccasin")
    static let peachPuff = Color(name: "peachPuff")
    static let paleGoldenrod = Color(name: "paleGoldenrod")
    static let khaki = Color(name: "khaki")
    static let darkKhaki = Color(name: "darkKhaki")
    static let cornsilk = Color(name: "cornsilk")
    static let blanchedAlmond = Color(name: "blanchedAlmond")
    static let bisque = Color(name: "bisque")
    static let navajoWhite = Color(name: "navajoWhite")
    static let wheat = Color(name: "wheat")
    static let burlyWood = Color(name: "burlyWood")
    static let tan = Color(name: "tan")
    static let rosyBrown = Color(name: "rosyBrown")
    static let sandyBrown = Color(name: "sandyBrown")
    static let goldenrod = Color(name: "goldenrod")
    static let darkGoldenrod = Color(name: "darkGoldenrod")
    static let peru = Color(name: "peru")
    static let chocolate = Color(name: "chocolate")
    static let saddleBrown = Color(name: "saddleBrown")
    static let sienna = Color(name: "sienna")
    static let brown = Color(name: "brown")
    static let maroon = Color(name: "maroon")
    static let white = Color(name: "white")
    static let snow = Color(name: "snow")
    static let honeydew = Color(name: "honeydew")
    static let mintCream = Color(name: "mintCream")
    static let azure = Color(name: "azure")
    static let aliceBlue = Color(name: "aliceBlue")
    static let ghostWhite = Color(name: "ghostWhite")
    static let whiteSmoke = Color(name: "whiteSmoke")
    static let seashell = Color(name: "seashell")
    static let beige = Color(name: "beige")
    static let oldLace = Color(name: "oldLace")
    static let floralWhite = Color(name: "floralWhite")
    static let ivory = Color(name: "ivory")
    static let antiqueWhite = Color(name: "antiqueWhite")
    static let linen = Color(name: "linen")
    static let lavenderBlush = Color(name: "lavenderBlush")
    static let mistyRose = Color(name: "mistyRose")
    static let gainsboro = Color(name: "gainsboro")
    static let lightGrey = Color(name: "lightGrey")
    static let silver = Color(name: "silver")
    static let darkGray = Color(name: "darkGray")
    static let gray = Color(name: "gray")
    static let dimGray = Color(name: "dimGray")
    static let lightSlateGray = Color(name: "lightSlateGray")
    static let slateGray = Color(name: "slateGray")
    static let darkSlateGray = Color(name: "darkSlateGray")
    static let black = Color(name: "black")
}<|MERGE_RESOLUTION|>--- conflicted
+++ resolved
@@ -1,16 +1,6 @@
 import Foundation
 
 public struct Color: Sendable {
-<<<<<<< HEAD
-    private let source: Source
-
-    init(red: Double, green: Double, blue: Double, alpha: Double = 1.0) {
-        source = .components(red: red, green: green, blue: blue, alpha: alpha)
-    }
-
-    func withAlphaComponent(_ alpha: Double) -> Color {
-        switch source {
-=======
     private let value: Value
 
     init(red: Double, green: Double, blue: Double, alpha: Double = 1.0) {
@@ -19,7 +9,6 @@
 
     func withAlphaComponent(_ alpha: Double) -> Color {
         switch value {
->>>>>>> 9dba7836
         case .components (let red, let green, let blue, _):
             Color(red: red, green: green, blue: blue, alpha: alpha)
         case .named (let name, _):
@@ -29,11 +18,7 @@
 }
 
 internal extension Color {
-<<<<<<< HEAD
-    enum Source {
-=======
     enum Value {
->>>>>>> 9dba7836
         case components (red: Double, green: Double, blue: Double, alpha: Double)
         case named (String, alpha: Double)
 
@@ -48,19 +33,11 @@
     }
 
     init(name: String, alpha: Double = 1.0) {
-<<<<<<< HEAD
-        source = .named(name, alpha: alpha)
-    }
-
-    var invocation: Invocation {
-        Invocation(name: "color", parameters: source.parameters)
-=======
         value = .named(name, alpha: alpha)
     }
 
     var invocation: Invocation {
         Invocation(name: "color", parameters: value.parameters)
->>>>>>> 9dba7836
     }
 }
 
